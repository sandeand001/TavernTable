// src/systems/dice/dice.js - Interactive dice rolling system
/**
 * Dice Rolling System
 *
 * Provides animated dice rolling functionality with visual feedback and logging.
 * Supports standard RPG dice types (D4, D6, D8, D10, D12, D20, D100) with
 * multiple dice rolling capabilities.
 *
 * Features:
 * - Animated rolling effect with random number display
 * - Color-coded results (green for max, red for min, white for normal)
 * - Automatic logging integration with sidebar dice log
 * - Support for multiple dice of the same type
 * - Prevention of concurrent rolls during animation
 * - Comprehensive error handling and input validation
 *
 * Integration: Automatically integrates with sidebarController when available
 *
 * @module DiceSystem
 * @author TavernTable
 * @since 1.0.0
 */

import { GameValidators } from '../../utils/Validation.js';
import { logger, LOG_LEVEL, LOG_CATEGORY } from '../../utils/Logger.js';
import { ErrorHandler, ERROR_SEVERITY, ERROR_CATEGORY } from '../../utils/ErrorHandler.js';
import { DICE_CONFIG } from '../../config/GameConstants.js';
import { playD20RollOnGrid } from './dice3d.js';
// UI decoupling: DOM access injected via setDiceDomPorts. Fallbacks query document directly.
let _diceDomPorts = {};
export function setDiceDomPorts(ports = {}) {
  _diceDomPorts = ports || {};
}
function getDiceButtons() {
  if (_diceDomPorts.getDiceButtons) return _diceDomPorts.getDiceButtons();
  if (typeof document === 'undefined') return [];
  return Array.from(document.querySelectorAll('[data-dice]'));
}
function getDiceCountEl() {
  if (_diceDomPorts.getDiceCountEl) return _diceDomPorts.getDiceCountEl();
  if (typeof document === 'undefined') return null;
  return document.querySelector('[data-dice-count]');
}
function getDiceResultEl() {
  if (_diceDomPorts.getDiceResultEl) return _diceDomPorts.getDiceResultEl();
  if (typeof document === 'undefined') return null;
  return document.querySelector('[data-dice-result]');
}

// Dice rolling functionality with animation
let isRolling = false;

<<<<<<< HEAD
function maybePlay3DDice({ sides, diceCount, value }) {
  if (sides !== 20 || diceCount !== 1 || typeof value !== 'number') return;
  try {
    const result = playD20RollOnGrid({ value });
    if (result?.catch) result.catch(() => {});
  } catch (_) {
    /* ignore animation errors */
  }
=======
function maybePlay3DDice({ sides, diceCount } = {}) {
  if (sides !== 20 || diceCount !== 1) {
    return Promise.resolve(null);
  }
  try {
    const rollPromise = playD20RollOnGrid({ dismissOnClick: true });
    if (rollPromise?.then) {
      return rollPromise
        .then((result) => (Number.isInteger(result?.value) ? result.value : null))
        .catch(() => null);
    }
  } catch (_) {
    /* ignore animation errors */
  }
  return Promise.resolve(null);
>>>>>>> 372b8e1d
}

/**
 * Rolls dice with animation and validation
 * @param {number} sides - Number of sides on the die (4, 6, 8, 10, 12, 20, 100)
 * @returns {boolean} True if roll was initiated successfully, false otherwise
 */
export function rollDice(sides) {
  try {
    // Prevent multiple concurrent rolls
    if (isRolling) {
      new ErrorHandler().handle(
        new Error('Concurrent dice roll attempt blocked'),
        ERROR_SEVERITY.LOW,
        ERROR_CATEGORY.INPUT,
        {
          context: 'rollDice',
          stage: 'concurrency_check',
          isRolling: true,
          requestedSides: sides,
        }
      );
      return false;
    }

    // Validate dice sides
    const validationResult = GameValidators.validateDiceSides(sides);
    if (!validationResult.isValid) {
      new ErrorHandler().handle(
        new Error(`Invalid dice type: ${validationResult.message}`),
        ERROR_SEVERITY.MEDIUM,
        ERROR_CATEGORY.INPUT,
        {
          context: 'rollDice',
          stage: 'dice_validation',
          requestedSides: sides,
          validationMessage: validationResult.message,
          supportedDice: DICE_CONFIG.VALID_SIDES,
        }
      );
      return false;
    }

    // Get and validate dice count
    const diceCountEl = getDiceCountEl();
    const resultEl = getDiceResultEl();

    if (!diceCountEl || !resultEl) {
      new ErrorHandler().handle(
        new Error('Required dice interface elements not found'),
        ERROR_SEVERITY.HIGH,
        ERROR_CATEGORY.INITIALIZATION,
        {
          context: 'rollDice',
          stage: 'element_validation',
          diceCountElement: !!diceCountEl,
          resultElement: !!resultEl,
          missingElements: [
            !diceCountEl ? 'dice-count' : null,
            !resultEl ? 'dice-result' : null,
          ].filter(Boolean),
        }
      );
      return false;
    }

    const diceCount = parseInt(diceCountEl.value) || 1;
    const countValidation = GameValidators.validateDiceCount(diceCount);
    if (!countValidation.isValid) {
      new ErrorHandler().handle(
        new Error(`Invalid dice count: ${countValidation.message}`),
        ERROR_SEVERITY.MEDIUM,
        ERROR_CATEGORY.INPUT,
        {
          context: 'rollDice',
          stage: 'count_validation',
          requestedCount: diceCount,
          originalValue: diceCountEl.value,
          validationMessage: countValidation.message,
          limits: { min: DICE_CONFIG.MIN_COUNT, max: DICE_CONFIG.MAX_COUNT },
        }
      );
      return false;
    }

    isRolling = true;

    const isSingleD20 = sides === 20 && diceCount === 1;
    const d20PhysicalRollPromise = isSingleD20 ? maybePlay3DDice({ sides, diceCount }) : null;

    // Soft-disable dice buttons to avoid rapid re-clicks during animation
    const diceButtons = getDiceButtons();
    diceButtons.forEach((btn) => {
      // Preserve prior disabled state
      if (!btn.hasAttribute('data-prev-disabled')) {
        btn.setAttribute('data-prev-disabled', btn.disabled ? '1' : '0');
      }
      btn.disabled = true;
      btn.classList.add('disabled');
      btn.setAttribute('aria-disabled', 'true');
    });

    // Animation phase
    let animationFrame = 0;
    const animationDuration = DICE_CONFIG.ANIMATION_FRAMES;

    const animateRoll = () => {
      try {
        animationFrame++;

        // Show a consistent status message during animation to avoid implying a final result
        if (resultEl.textContent !== 'Rolling...') {
          resultEl.textContent = 'Rolling...';
        }

        if (animationFrame < animationDuration) {
          requestAnimationFrame(animateRoll);
        } else {
          // Final result
          showFinalResult();
        }
      } catch (error) {
        new ErrorHandler().handle(error, ERROR_SEVERITY.MEDIUM, ERROR_CATEGORY.RENDERING, {
          context: 'rollDice',
          stage: 'animation_error',
          animationFrame: animationFrame,
          totalFrames: DICE_CONFIG.ANIMATION_FRAMES,
          diceType: `d${sides}`,
          diceCount: diceCount,
          isRolling: isRolling,
        });
        isRolling = false;
        // Re-enable dice buttons based on previous state
        const diceBtns = getDiceButtons();
        diceBtns.forEach((btn) => {
          const wasDisabled = btn.getAttribute('data-prev-disabled') === '1';
          btn.disabled = wasDisabled;
          btn.classList.toggle('disabled', wasDisabled);
          btn.setAttribute('aria-disabled', wasDisabled ? 'true' : 'false');
          btn.removeAttribute('data-prev-disabled');
        });
      }
    };

    const showFinalResult = () => {
      const finalize = async () => {
        const results = [];
        let total = 0;

        try {
          if (isSingleD20 && d20PhysicalRollPromise) {
            const physicalValue = await d20PhysicalRollPromise;
            const resolvedValue = Number.isInteger(physicalValue)
              ? physicalValue
              : Math.floor(Math.random() * sides) + 1;
            results.push(resolvedValue);
          } else {
            for (let i = 0; i < diceCount; i++) {
              results.push(Math.floor(Math.random() * sides) + 1);
            }
          }

          total = results.reduce((sum, val) => sum + val, 0);

          logger.log(LOG_LEVEL.INFO, 'Dice roll completed', LOG_CATEGORY.USER, {
            diceType: `d${sides}`,
            diceCount: diceCount,
            results: results,
            total: total,
            rollQuality:
              diceCount === 1
                ? results[0] === sides
                  ? 'maximum'
                  : results[0] === 1
                    ? 'minimum'
                    : 'normal'
                : 'multiple_dice',
            timestamp: new Date().toISOString(),
          });

<<<<<<< HEAD
        maybePlay3DDice({ sides, diceCount, value: results[0] });

        // Determine result color based on roll quality
        let resultColor = DICE_CONFIG.COLORS.NORMAL_ROLL;
        if (diceCount === 1) {
          if (results[0] === sides) {
            resultColor = DICE_CONFIG.COLORS.MAX_ROLL;
          } else if (results[0] === 1) {
            resultColor = DICE_CONFIG.COLORS.MIN_ROLL;
          }
        } else {
          const maxPossible = diceCount * sides;
          const minPossible = diceCount;
=======
          // Determine result color based on roll quality
          let resultColor = DICE_CONFIG.COLORS.NORMAL_ROLL;
          if (diceCount === 1) {
            if (results[0] === sides) {
              resultColor = DICE_CONFIG.COLORS.MAX_ROLL;
            } else if (results[0] === 1) {
              resultColor = DICE_CONFIG.COLORS.MIN_ROLL;
            }
          } else {
            const maxPossible = diceCount * sides;
            const minPossible = diceCount;
>>>>>>> 372b8e1d

            if (total === maxPossible) {
              resultColor = DICE_CONFIG.COLORS.MAX_ROLL;
            } else if (total === minPossible) {
              resultColor = DICE_CONFIG.COLORS.MIN_ROLL;
            }
          }

          if (diceCount === 1) {
            resultEl.textContent = `Result: d${sides} → ${results[0]}`;
          } else {
            resultEl.textContent = `Result: ${diceCount}d${sides} → [${results.join(', ')}] = ${total}`;
          }

          // Apply color coding
          resultEl.style.color = resultColor;
          resultEl.style.textShadow = `0 0 5px ${resultColor}`;

          // Log to sidebar dice log
          if (window.sidebarController) {
            const logMessage =
              diceCount === 1
                ? `Rolled d${sides}: ${results[0]}`
                : `Rolled ${diceCount}d${sides}: [${results.join(', ')}] = ${total}`;
            window.sidebarController.addDiceLogEntry(logMessage, 'roll');
          }

          const t = setTimeout(() => {
            resultEl.style.color = DICE_CONFIG.COLORS.NORMAL_ROLL;
            resultEl.style.textShadow = 'none';
            isRolling = false;
            // Re-enable dice buttons after successful roll concludes
            const diceBtns = getDiceButtons();
            diceBtns.forEach((btn) => {
              const wasDisabled = btn.getAttribute('data-prev-disabled') === '1';
              btn.disabled = wasDisabled;
              btn.classList.toggle('disabled', wasDisabled);
              btn.setAttribute('aria-disabled', wasDisabled ? 'true' : 'false');
              btn.removeAttribute('data-prev-disabled');
            });
          }, DICE_CONFIG.RESULT_DISPLAY_DURATION);
          if (typeof t?.unref === 'function') t.unref();
        } catch (error) {
          new ErrorHandler().handle(error, ERROR_SEVERITY.MEDIUM, ERROR_CATEGORY.RENDERING, {
            context: 'rollDice',
            stage: 'result_display_error',
            results: results || [],
            total: total || 0,
            diceType: `d${sides}`,
            diceCount: diceCount,
            sidebarAvailable: !!window.sidebarController,
          });
          isRolling = false;
          // Re-enable dice buttons after result shows
          const diceBtns = getDiceButtons();
          diceBtns.forEach((btn) => {
            const wasDisabled = btn.getAttribute('data-prev-disabled') === '1';
            btn.disabled = wasDisabled;
            btn.classList.toggle('disabled', wasDisabled);
            btn.setAttribute('aria-disabled', wasDisabled ? 'true' : 'false');
            btn.removeAttribute('data-prev-disabled');
          });
        }
      };

      finalize();
    };

    // Start animation
    requestAnimationFrame(animateRoll);
    return true;
  } catch (error) {
    new ErrorHandler().handle(error, ERROR_SEVERITY.HIGH, ERROR_CATEGORY.SYSTEM, {
      context: 'rollDice',
      stage: 'main_function_error',
      sides: sides,
      isRolling: isRolling,
      globalScope: {
        sidebarController: !!window.sidebarController,
        diceCountElement: !!getDiceCountEl(),
        resultElement: !!getDiceResultEl(),
      },
    });
    isRolling = false;
    // Attempt to re-enable dice buttons on failure
    const diceBtns = getDiceButtons();
    diceBtns.forEach((btn) => {
      const wasDisabled = btn.getAttribute('data-prev-disabled') === '1';
      btn.disabled = wasDisabled;
      btn.classList.toggle('disabled', wasDisabled);
      btn.setAttribute('aria-disabled', wasDisabled ? 'true' : 'false');
      btn.removeAttribute('data-prev-disabled');
    });
    return false;
  }
}

// No global exposure needed; UI wires events via modules<|MERGE_RESOLUTION|>--- conflicted
+++ resolved
@@ -50,16 +50,6 @@
 // Dice rolling functionality with animation
 let isRolling = false;
 
-<<<<<<< HEAD
-function maybePlay3DDice({ sides, diceCount, value }) {
-  if (sides !== 20 || diceCount !== 1 || typeof value !== 'number') return;
-  try {
-    const result = playD20RollOnGrid({ value });
-    if (result?.catch) result.catch(() => {});
-  } catch (_) {
-    /* ignore animation errors */
-  }
-=======
 function maybePlay3DDice({ sides, diceCount } = {}) {
   if (sides !== 20 || diceCount !== 1) {
     return Promise.resolve(null);
@@ -75,7 +65,6 @@
     /* ignore animation errors */
   }
   return Promise.resolve(null);
->>>>>>> 372b8e1d
 }
 
 /**
@@ -256,21 +245,6 @@
             timestamp: new Date().toISOString(),
           });
 
-<<<<<<< HEAD
-        maybePlay3DDice({ sides, diceCount, value: results[0] });
-
-        // Determine result color based on roll quality
-        let resultColor = DICE_CONFIG.COLORS.NORMAL_ROLL;
-        if (diceCount === 1) {
-          if (results[0] === sides) {
-            resultColor = DICE_CONFIG.COLORS.MAX_ROLL;
-          } else if (results[0] === 1) {
-            resultColor = DICE_CONFIG.COLORS.MIN_ROLL;
-          }
-        } else {
-          const maxPossible = diceCount * sides;
-          const minPossible = diceCount;
-=======
           // Determine result color based on roll quality
           let resultColor = DICE_CONFIG.COLORS.NORMAL_ROLL;
           if (diceCount === 1) {
@@ -282,7 +256,6 @@
           } else {
             const maxPossible = diceCount * sides;
             const minPossible = diceCount;
->>>>>>> 372b8e1d
 
             if (total === maxPossible) {
               resultColor = DICE_CONFIG.COLORS.MAX_ROLL;
